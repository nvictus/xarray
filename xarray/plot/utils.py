--- conflicted
+++ resolved
@@ -9,10 +9,6 @@
 from inspect import getfullargspec
 
 from ..core.options import OPTIONS
-<<<<<<< HEAD
-from ..core.pycompat import basestring, getargspec
-=======
->>>>>>> 37a947ab
 from ..core.utils import is_scalar
 
 ROBUST_PERCENTILE = 2.0
@@ -758,11 +754,7 @@
                    'cmap': colors if colors else cmap,
                    'filled': func.__name__ != 'contour'}
 
-<<<<<<< HEAD
-    cmap_args = getargspec(_determine_cmap_params).args
-=======
     cmap_args = getfullargspec(_determine_cmap_params).args
->>>>>>> 37a947ab
     cmap_kwargs.update((a, kwargs[a]) for a in cmap_args if a in kwargs)
     cmap_params = _determine_cmap_params(**cmap_kwargs)
 
