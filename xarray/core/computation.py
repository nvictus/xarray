--- conflicted
+++ resolved
@@ -643,16 +643,10 @@
                    input_core_dims : Optional[Sequence[Sequence]] = None,
                    output_core_dims : Optional[Sequence[Sequence]] = ((),),
                    exclude_dims : Collection = frozenset(),
-<<<<<<< HEAD
                    vectorize : bool = False,
-                   join : str = 'inner',
-                   dataset_join : str = 'inner',
-                   dataset_fill_value : Any = _DEFAULT_FILL_VALUE,
-=======
                    join : str = 'exact',
                    dataset_join : str = 'exact',
                    dataset_fill_value : Any = _NO_FILL_VALUE,
->>>>>>> b3387cb1
                    keep_attrs : bool = False,
                    kwargs : Mapping = None,
                    dask : str = 'forbidden',
@@ -704,17 +698,13 @@
         broadcasting entirely. Any input coordinates along these dimensions
         will be dropped. Each excluded dimension must also appear in
         ``input_core_dims`` for at least one argument.
-<<<<<<< HEAD
     vectorize : bool, optional
         If True, then assume ``func`` only takes arrays defined over core
         dimensions as input and vectorize it automatically with
         :py:func:`numpy.vectorize`. This option exists for convenience, but is
         almost always slower than supplying a pre-vectorized function.
         Using this option requires NumPy version 1.12 or newer.
-    join : {'outer', 'inner', 'left', 'right'}, optional
-=======
     join : {'outer', 'inner', 'left', 'right', 'exact'}, optional
->>>>>>> b3387cb1
         Method for joining the indexes of the passed objects along each
         dimension, and the variables of Dataset objects with mismatched
         data variables:
@@ -827,14 +817,9 @@
 
     input_core_dims = kwargs.pop('input_core_dims', None)
     output_core_dims = kwargs.pop('output_core_dims', ((),))
-<<<<<<< HEAD
     vectorize = kwargs.pop('vectorize', False)
-    join = kwargs.pop('join', 'inner')
-    dataset_join = kwargs.pop('dataset_join', 'inner')
-=======
     join = kwargs.pop('join', 'exact')
     dataset_join = kwargs.pop('dataset_join', 'exact')
->>>>>>> b3387cb1
     keep_attrs = kwargs.pop('keep_attrs', False)
     exclude_dims = kwargs.pop('exclude_dims', frozenset())
     dataset_fill_value = kwargs.pop('dataset_fill_value', _NO_FILL_VALUE)
